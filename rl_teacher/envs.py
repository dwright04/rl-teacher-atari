from copy import copy

import gym
import numpy as np
import scipy.misc as misc
from gym.envs import mujoco
from gym.wrappers.time_limit import TimeLimit

class TransparentWrapper(gym.Wrapper):
    """Passes missing attributes through the wrapper stack"""

    def __getattr__(self, attr):
        parent = super()
        if hasattr(parent, attr):
            return getattr(parent, attr)
        if hasattr(self.env, attr):
            return getattr(self.env, attr)
        raise AttributeError(attr)

class MjViewer(TransparentWrapper):
    """Adds a space-efficient human_obs to info that allows rendering videos subsequently"""

    def __init__(self, env, fps=40):
        self.fps = fps
        super().__init__(env)

    def _get_full_obs(self):
        return (copy(self.env.model.data.qpos[:, 0]), copy(self.env.model.data.qvel[:, 0]))

    def _set_full_obs(self, obs):
        qpos, qvel = obs[0], obs[1]
        self.env.set_state(qpos, qvel)

    def render_full_obs(self, full_obs):
        old_obs = self._get_full_obs()
        self._set_full_obs(full_obs)
        self._get_viewer().render()
        data, width, height = self._get_viewer().get_image()
        result = ((width, height, 3), data)
        self._set_full_obs(old_obs)
        return result

    def _step(self, a):
        human_obs = self._get_full_obs()
        ob, reward, done, info = self.env._step(a)
        info["human_obs"] = human_obs
        return ob, reward, done, info

class PixelEnvViewer(TransparentWrapper):
    """Saves the raw human_obs to info that allows rendering videos subsequently"""

    def __init__(self, env, flip=False, fps=40):
        self.fps = fps
        self.flip = flip
        super().__init__(env)

    def render_full_obs(self, full_obs):
        return full_obs  # Don't need to do anything because we already have the source pixels!

    def _step(self, a):
        ob, reward, done, info = self.env._step(a)
        if self.flip:
            info["human_obs"] = np.flip(ob, axis=0)
        else:
            info["human_obs"] = ob
        return ob, reward, done, info

class CompressedPixelViewer(TransparentWrapper):
    def __init__(self, env):
        super().__init__(env)
        self.observation_space = np.eye(84)  # HACK: This is just so the .shape == (84,84)

    def _rgb2gray(self, rgb):
        return np.dot(rgb[..., :3], [0.299, 0.587, 0.114])

    def _preprocess(self, image):
        image = self._rgb2gray(image)
        image = misc.imresize(image, [84, 84], 'bilinear')
        image = image.astype(np.float32) / 128.0 - 1.0
        return image

    def _reset(self):
        ob = self.env.reset()
        ob = self._preprocess(ob)
        return ob

    def _step(self, a):
        ob, reward, done, info = self.env._step(a)
        ob = self._preprocess(ob)
        return ob, reward, done, info

class UseReward(TransparentWrapper):
    """Use a reward other than the normal one for an environment.
     We do this because humans cannot see torque penalties
     """

    def __init__(self, env, reward_info_key):
        self.reward_info_key = reward_info_key
        super().__init__(env)

    def _step(self, a):
        ob, reward, done, info = super()._step(a)
        return ob, info[self.reward_info_key], done, info

class NeverDone(TransparentWrapper):
    """Environment that never returns a done signal"""

    def __init__(self, env, bonus=lambda a, data: 0.):
        self.bonus = bonus
        super().__init__(env)

    def _step(self, a):
        ob, reward, done, info = super()._step(a)
        bonus = self.bonus(a, self.env.model.data)
        reward = reward + bonus
        done = False
        return ob, reward, done, info

class TimeLimitTransparent(TimeLimit, TransparentWrapper):
    pass

def limit(env, t):
    return TimeLimitTransparent(env, max_episode_steps=t)

def task_by_name(name, original_name=None, short=False):
    if name == "reacher":
        return reacher(short=short)
    elif name == "humanoid":
        return humanoid()
    elif name == "hopper":
        return hopper(short=short)
    elif name in ["walker"]:
        return walker(short=short)
    elif name == "swimmer":
        return swimmer()
    elif name == "ant":
        return ant()
    elif name in ["cheetah", "halfcheetah"]:
        return cheetah(short=short)
    elif name in ["pendulum"]:
        return pendulum()
    elif name in ["doublependulum"]:
        return double_pendulum()
    else:
        try:
            # If an original_name is provided, try to make an environment from that.
            # See "make_with_torque_removed"
            env = gym.make(original_name)
            env = CompressedPixelViewer(env)
            env = PixelEnvViewer(env, flip=True, fps=30)
            env = limit(t=500, env=env)
            return env
        except Exception:
            raise ValueError(name)

def make_with_torque_removed(env_id):
    original_name = env_id
    short = False
    if '-v' in env_id:
        env_id = env_id[:env_id.index('-v')].lower()
    if env_id.startswith('short'):
        env_id = env_id[len('short'):]
        short = True
<<<<<<< HEAD
    # Use our task_by_name function to get the env
    return task_by_name(env_id, original_name, short)
=======
    else:
        short = False
    return task_by_name(env_id, short)  # Use our task_by_name function to get the env
>>>>>>> c5617f3a

def get_timesteps_per_episode(env):
    if hasattr(env, "_max_episode_steps"):
        return env._max_episode_steps
    if hasattr(env, "spec"):
        return env.spec.tags.get("wrapper_config.TimeLimit.max_episode_steps")
    if hasattr(env, "env"):
        return get_timesteps_per_episode(env.env)
    return None

def simple_reacher():
    return limit(SimpleReacher(), 50)

class SimpleReacher(mujoco.ReacherEnv):
    def _step(self, a):
        ob, _, done, info = super()._step(a)
        return ob, info["reward_dist"], done, info

def reacher(short=False):
    env = mujoco.ReacherEnv()
    env = UseReward(env, reward_info_key="reward_dist")
    env = MjViewer(fps=10, env=env)
    return limit(t=20 if short else 50, env=env)

def hopper(short=False):
    bonus = lambda a, data: (data.qpos[1, 0] - 1) + 1e-3 * np.square(a).sum()
    env = mujoco.HopperEnv()
    env = MjViewer(fps=40, env=env)
    env = NeverDone(bonus=bonus, env=env)
    env = limit(t=300 if short else 1000, env=env)
    return env

def humanoid(standup=True, short=False):
    env = mujoco.HumanoidEnv()
    env = MjViewer(env, fps=40)
    env = UseReward(env, reward_info_key="reward_linvel")
    if standup:
        bonus = lambda a, data: 5 * (data.qpos[2, 0] - 1)
        env = NeverDone(env, bonus=bonus)
    return limit(env, 300 if short else 1000)

def double_pendulum():
    bonus = lambda a, data: 10 * (data.site_xpos[0][2] - 1)
    env = mujoco.InvertedDoublePendulumEnv()
    env = MjViewer(env, fps=10)
    env = NeverDone(env, bonus)
    env = limit(env, 50)
    return env

def pendulum():
    # bonus = lambda a, data: np.concatenate([data.qpos, data.qvel]).ravel()[1] - 1.2
    def bonus(a, data):
        angle = data.qpos[1, 0]
        return -np.square(angle)  # Remove the square of the angle

    env = mujoco.InvertedPendulumEnv()
    env = MjViewer(env, fps=10)
    env = NeverDone(env, bonus)
    env = limit(env, 25)  # Balance for 2.5 seconds
    return env

def cheetah(short=False):
    env = mujoco.HalfCheetahEnv()
    env = UseReward(env, reward_info_key="reward_run")
    env = MjViewer(env, fps=20)
    env = limit(env, 300 if short else 1000)
    return env

def swimmer(short=False):
    env = mujoco.SwimmerEnv()
    env = UseReward(env, reward_info_key="reward_fwd")
    env = MjViewer(env, fps=40)
    env = limit(env, 300 if short else 1000)
    return env

def ant(standup=True, short=False):
    env = mujoco.AntEnv()
    env = UseReward(env, reward_info_key="reward_forward")
    env = MjViewer(env, fps=20)
    if standup:
        bonus = lambda a, data: data.qpos.flat[2] - 1.2
        env = NeverDone(env, bonus)
    env = limit(env, 300 if short else 1000)
    return env

def walker(short=False):
    bonus = lambda a, data: data.qpos[1, 0] - 2.0 + 1e-3 * np.square(a).sum()
    env = mujoco.Walker2dEnv()
    env = MjViewer(env, fps=30)
    env = NeverDone(env, bonus)
    env = limit(env, 300 if short else 1000)
    return env<|MERGE_RESOLUTION|>--- conflicted
+++ resolved
@@ -161,14 +161,8 @@
     if env_id.startswith('short'):
         env_id = env_id[len('short'):]
         short = True
-<<<<<<< HEAD
     # Use our task_by_name function to get the env
     return task_by_name(env_id, original_name, short)
-=======
-    else:
-        short = False
-    return task_by_name(env_id, short)  # Use our task_by_name function to get the env
->>>>>>> c5617f3a
 
 def get_timesteps_per_episode(env):
     if hasattr(env, "_max_episode_steps"):
