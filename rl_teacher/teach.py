--- conflicted
+++ resolved
@@ -289,13 +289,7 @@
         pretrain_segments = segments_from_rand_rollout(
             env_id, make_with_torque_removed, n_desired_segments=pretrain_labels * 2,
             clip_length_in_seconds=CLIP_LENGTH, workers=args.workers)
-<<<<<<< HEAD
-
-        # Pull in our pretraining segments
-        for i in range(pretrain_labels):  # Turn our segments into comparisons
-=======
         for i in range(pretrain_labels):  # Turn our random segments into comparisons
->>>>>>> 572b19ff
             comparison_collector.add_segment_pair(pretrain_segments[i], pretrain_segments[i + pretrain_labels])
 
         # Sleep until the human has labeled most of the pretraining comparisons
