import distutils.spawn
import distutils.version
import os
import os.path as osp
import subprocess

from rl_teacher.segment_sampling import sample_segment_from_path

import numpy as np
from gym import error

class SegmentVideoRecorder(object):
<<<<<<< HEAD
    def __init__(self, predictor, env, save_dir, n_desired_videos_per_checkpoint=1, checkpoint_interval=10):
        self.predictor = predictor
        self.env = env
        self.n_desired_videos_per_checkpoint = n_desired_videos_per_checkpoint
        self.checkpoint_interval = checkpoint_interval
        self.save_dir = save_dir

        self._counter = 0  # Internal counter of how many videos we've saved at a given iteration.

    def path_callback(self, path, iteration):
        if iteration % self.checkpoint_interval == 0:
            if self._counter < self.n_desired_videos_per_checkpoint:
                fname = '%s/run_%s_%s.mp4' % (self.save_dir, iteration, self._counter)
                print("Saving video of run %s_%s to %s" % (iteration, self._counter, fname))
                full_run = sample_segment_from_path(path, len(path['obs']))
                write_segment_to_video(full_run, fname, self.env)
                self._counter += 1
        else:
            self._counter = 0
        if hasattr(self.predictor, "path_callback"):
            self.predictor.path_callback(path, iteration)
=======
    def __init__(self, predictor, env, save_dir, checkpoint_interval=500):
        self.predictor = predictor
        self.env = env
        self.checkpoint_interval = checkpoint_interval
        self.save_dir = save_dir

        self._num_paths_seen = 0  # Internal counter of how many paths we've seen
        self._counter = 0  # Internal counter of how many videos we've saved at a given iteration.

    def path_callback(self, path):
        if self._num_paths_seen % self.checkpoint_interval == 0:  # and self._num_paths_seen != 0:
            fname = '%s/run_%s_%s.mp4' % (self.save_dir, self._num_paths_seen, self._counter)
            print("Saving video of run %s_%s to %s" % (self._num_paths_seen, self._counter, fname))
            write_segment_to_video(path, fname, self.env)
        self._num_paths_seen += 1

        self.predictor.path_callback(path)
>>>>>>> c5617f3a

    def predict_reward(self, path):
        return self.predictor.predict_reward(path)

def write_segment_to_video(segment, fname, env):
    os.makedirs(osp.dirname(fname), exist_ok=True)
    frames = [env.render_full_obs(x) for x in segment["human_obs"]]
    # Draw out the last frame by 0.2s
    for i in range(int(env.fps * 0.2)):
        frames.append(frames[-1])
    export_video(frames, fname, fps=env.fps)

def export_video(frames, fname, fps=10):
    assert "mp4" in fname, "Name requires .mp4 suffix"
    assert osp.isdir(osp.dirname(fname)), "%s must be a directory" % osp.dirname(fname)

    raw_image = isinstance(frames[0], tuple)
    shape = frames[0][0] if raw_image else frames[0].shape
    greyscale = (len(shape) == 2)
    if greyscale:  # Greyscale
        shape = shape + (3,)
    encoder = ImageEncoder(fname, shape, fps)
    for frame in frames:
        if raw_image:
            encoder.proc.stdin.write(frame[1])
        else:
            if greyscale:
                # Convert cells of domain [-1, 1) to triplets of range [0, 256)
                frame = np.transpose(np.tile((frame + 1) * 128, (3, 1, 1)), (1, 2, 0)).astype(np.uint8)
            encoder.capture_frame(frame)
    encoder.close()

class ImageEncoder(object):
    def __init__(self, output_path, frame_shape, frames_per_sec):
        self.proc = None
        self.output_path = output_path
        # Frame shape should be lines-first, so w and h are swapped
        h, w, pixfmt = frame_shape
        if pixfmt != 3 and pixfmt != 4:
            raise Exception(
                "Your frame has shape {}, but we require (w,h,3) or (w,h,4), i.e. RGB values for a w-by-h image, with an optional alpha channl.".format(
                    frame_shape))
        self.wh = (w, h)
        self.includes_alpha = (pixfmt == 4)
        self.frame_shape = frame_shape
        self.frames_per_sec = frames_per_sec

        if distutils.spawn.find_executable('avconv') is not None:
            self.backend = 'avconv'
        elif distutils.spawn.find_executable('ffmpeg') is not None:
            self.backend = 'ffmpeg'
        else:
            raise Exception(
                """Found neither the ffmpeg nor avconv executables. On OS X, you can install ffmpeg via `brew install ffmpeg`. On most Ubuntu variants, `sudo apt-get install ffmpeg` should do it. On Ubuntu 14.04, however, you'll need to install avconv with `sudo apt-get install libav-tools`.""")

        self.start()

    @property
    def version_info(self):
        return {
            'backend': self.backend,
            'version': str(subprocess.check_output(
                [self.backend, '-version'],
                stderr=subprocess.STDOUT)),
            'cmdline': self.cmdline
        }

    def start(self):
        self.cmdline = (
            self.backend,
            '-nostats',
            '-loglevel', 'error',  # suppress warnings
            '-y',
            '-r', '%d' % self.frames_per_sec,
            '-f', 'rawvideo',  # input
            '-s:v', '{}x{}'.format(*self.wh),
            '-pix_fmt', ('rgb32' if self.includes_alpha else 'rgb24'),
            '-i', '-',  # this used to be /dev/stdin, which is not Windows-friendly
            '-vf', 'vflip',
            '-vcodec', 'libx264',
            '-pix_fmt', 'yuv420p',
            self.output_path
        )

        if hasattr(os, 'setsid'):  # setsid not present on Windows
            self.proc = subprocess.Popen(self.cmdline, stdin=subprocess.PIPE, preexec_fn=os.setsid)
        else:
            self.proc = subprocess.Popen(self.cmdline, stdin=subprocess.PIPE)

    def capture_frame(self, frame):
        if not isinstance(frame, (np.ndarray, np.generic)):
            raise error.InvalidFrame(
                'Wrong type {} for {} (must be np.ndarray or np.generic)'.format(type(frame), frame))
        if frame.shape != self.frame_shape:
            raise error.InvalidFrame(
                "Your frame has shape {}, but the VideoRecorder is configured for shape {}.".format(
                    frame.shape, self.frame_shape))
        if frame.dtype != np.uint8:
            raise error.InvalidFrame(
                "Your frame has data type {}, but we require uint8 (i.e. RGB values from 0-255).".format(frame.dtype))

        if distutils.version.LooseVersion(np.__version__) >= distutils.version.LooseVersion('1.9.0'):
            self.proc.stdin.write(frame.tobytes())
        else:
            self.proc.stdin.write(frame.tostring())

    def close(self):
        self.proc.stdin.close()
        ret = self.proc.wait()
        if ret != 0:
            raise Exception("VideoRecorder encoder exited with status {}".format(ret))

def upload_to_gcs(local_path, gcs_path):
    assert osp.isfile(local_path), "%s must be a file" % local_path
    assert gcs_path.startswith("gs://"), "%s must start with gs://" % gcs_path

    print("Copying media to %s in a background process" % gcs_path)
    subprocess.check_call(['gsutil', 'cp', local_path, gcs_path])

if __name__ == '__main__':
    bucket = os.environ.get('RL_TEACHER_GCS_BUCKET')
    assert bucket and bucket.startswith("gs://"), "env variable RL_TEACHER_GCS_BUCKET must be set and start with gs://"

    gcs_path = 'test_obs_75.mp4'
    dest_path = osp.join(bucket, gcs_path)
    upload_to_gcs('/tmp/rl_teacher_vids/test_obs_75.mp4', dest_path)<|MERGE_RESOLUTION|>--- conflicted
+++ resolved
@@ -10,29 +10,6 @@
 from gym import error
 
 class SegmentVideoRecorder(object):
-<<<<<<< HEAD
-    def __init__(self, predictor, env, save_dir, n_desired_videos_per_checkpoint=1, checkpoint_interval=10):
-        self.predictor = predictor
-        self.env = env
-        self.n_desired_videos_per_checkpoint = n_desired_videos_per_checkpoint
-        self.checkpoint_interval = checkpoint_interval
-        self.save_dir = save_dir
-
-        self._counter = 0  # Internal counter of how many videos we've saved at a given iteration.
-
-    def path_callback(self, path, iteration):
-        if iteration % self.checkpoint_interval == 0:
-            if self._counter < self.n_desired_videos_per_checkpoint:
-                fname = '%s/run_%s_%s.mp4' % (self.save_dir, iteration, self._counter)
-                print("Saving video of run %s_%s to %s" % (iteration, self._counter, fname))
-                full_run = sample_segment_from_path(path, len(path['obs']))
-                write_segment_to_video(full_run, fname, self.env)
-                self._counter += 1
-        else:
-            self._counter = 0
-        if hasattr(self.predictor, "path_callback"):
-            self.predictor.path_callback(path, iteration)
-=======
     def __init__(self, predictor, env, save_dir, checkpoint_interval=500):
         self.predictor = predictor
         self.env = env
@@ -40,17 +17,15 @@
         self.save_dir = save_dir
 
         self._num_paths_seen = 0  # Internal counter of how many paths we've seen
-        self._counter = 0  # Internal counter of how many videos we've saved at a given iteration.
 
     def path_callback(self, path):
         if self._num_paths_seen % self.checkpoint_interval == 0:  # and self._num_paths_seen != 0:
-            fname = '%s/run_%s_%s.mp4' % (self.save_dir, self._num_paths_seen, self._counter)
-            print("Saving video of run %s_%s to %s" % (self._num_paths_seen, self._counter, fname))
+            fname = '%s/run_%s.mp4' % (self.save_dir, self._num_paths_seen)
+            print("Saving video of run %s to %s" % (self._num_paths_seen, fname))
             write_segment_to_video(path, fname, self.env)
         self._num_paths_seen += 1
 
         self.predictor.path_callback(path)
->>>>>>> c5617f3a
 
     def predict_reward(self, path):
         return self.predictor.predict_reward(path)
